name: audio_streamer
description: Streaming of Pulse-code modulation (PCM) audio from Android and iOS
version: 4.0.0
homepage: https://github.com/cph-cachet/flutter-plugins/tree/master/packages/

environment:
  sdk: ">=2.17.0 <4.0.0"
  flutter: ">=3.0.0"

dependencies:
<<<<<<< HEAD
  permission_handler: ^11.0.0
=======
>>>>>>> 3d31c2d2
  flutter:
    sdk: flutter

dev_dependencies:
  flutter_test:
    sdk: flutter
  flutter_lints: any

flutter:
  plugin:
    platforms:
      android:
        package: plugins.cachet.audio_streamer
        pluginClass: AudioStreamerPlugin
      ios:
        pluginClass: SwiftAudioStreamerPlugin<|MERGE_RESOLUTION|>--- conflicted
+++ resolved
@@ -8,10 +8,7 @@
   flutter: ">=3.0.0"
 
 dependencies:
-<<<<<<< HEAD
   permission_handler: ^11.0.0
-=======
->>>>>>> 3d31c2d2
   flutter:
     sdk: flutter
 
