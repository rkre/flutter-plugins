--- conflicted
+++ resolved
@@ -38,8 +38,7 @@
       object: nil)
   }
 
-<<<<<<< HEAD
-    @objc func handleInterruption(notification: Notification) {
+   @objc func handleInterruption(notification: Notification) {
         // If no eventSink to emit events to, do nothing (wait)
         if eventSink == nil {
             return
@@ -63,22 +62,14 @@
                 startRecording()
             }
 
-        default: ()
+        default: 
+            eventSink!(
+              FlutterError(
+                code: "100", message: "Recording was interrupted",
+                details: "Another process interrupted recording."))
         }
     }
-=======
-  @objc func handleInterruption(notification: Notification) {
-    // If no eventSink to emit events to, do nothing (wait)
-    if eventSink == nil {
-      return
-    }
-    // To be implemented.
-    eventSink!(
-      FlutterError(
-        code: "100", message: "Recording was interrupted",
-        details: "Another process interrupted recording."))
-  }
->>>>>>> 29b12b41
+
 
   // Handle stream emitting (Swift => Flutter)
   private func emitValues(values: [Float]) {
