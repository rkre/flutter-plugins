--- conflicted
+++ resolved
@@ -3,11 +3,7 @@
 #
 Pod::Spec.new do |s|
   s.name             = 'health'
-<<<<<<< HEAD
-  s.version          = '13.0.0'
-=======
   s.version          = '12.2.0'
->>>>>>> ecd2ba53
   s.summary          = 'Wrapper for Apple\'s HealthKit on iOS and Google\'s Health Connect on Android.'
   s.description      = <<-DESC
 Wrapper for Apple's HealthKit on iOS and Google's Health Connect on Android.
