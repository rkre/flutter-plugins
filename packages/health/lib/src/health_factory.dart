part of health;

/// Main class for the Plugin.
///
/// The plugin supports:
///
///  * handling permissions to access health data using the [hasPermissions],
///    [requestAuthorization], [revokePermissions] methods.
///  * reading health data using the [getHealthDataFromTypes] method.
///  * writing health data using the [writeHealthData] method.
///  * accessing total step counts using the [getTotalStepsInInterval] method.
///  * cleaning up dublicate data points via the [removeDuplicates] method.
class HealthFactory {
  static const MethodChannel _channel = MethodChannel('flutter_health');
  String? _deviceId;
  final _deviceInfo = DeviceInfoPlugin();
  late bool _useHealthConnectIfAvailable;

  static PlatformType _platformType =
      Platform.isAndroid ? PlatformType.ANDROID : PlatformType.IOS;

  /// The plugin was created to use Health Connect (if true) or Google Fit (if false).
  bool get useHealthConnectIfAvailable => _useHealthConnectIfAvailable;

  HealthFactory({bool useHealthConnectIfAvailable = false}) {
    _useHealthConnectIfAvailable = useHealthConnectIfAvailable;
    if (_useHealthConnectIfAvailable)
      _channel.invokeMethod('useHealthConnectIfAvailable');
  }

  /// Check if a given data type is available on the platform
  bool isDataTypeAvailable(HealthDataType dataType) =>
      _platformType == PlatformType.ANDROID
          ? _dataTypeKeysAndroid.contains(dataType)
          : _dataTypeKeysIOS.contains(dataType);

  /// Determines if the data types have been granted with the specified access rights.
  ///
  /// Returns:
  ///
  /// * true - if all of the data types have been granted with the specfied access rights.
  /// * false - if any of the data types has not been granted with the specified access right(s)
  /// * null - if it can not be determined if the data types have been granted with the specified access right(s).
  ///
  /// Parameters:
  ///
  /// * [types]  - List of [HealthDataType] whose permissions are to be checked.
  /// * [permissions] - Optional.
  ///   + If unspecified, this method checks if each HealthDataType in [types] has been granted READ access.
  ///   + If specified, this method checks if each [HealthDataType] in [types] has been granted with the access specified in its
  ///   corresponding entry in this list. The length of this list must be equal to that of [types].
  ///
  ///  Caveat:
  ///
  ///   As Apple HealthKit will not disclose if READ access has been granted for a data type due to privacy concern,
  ///   this method can only return null to represent an undertermined status, if it is called on iOS
  ///   with a READ or READ_WRITE access.
  ///
  ///   On Android, this function returns true or false, depending on whether the specified access right has been granted.
  Future<bool?> hasPermissions(List<HealthDataType> types,
      {List<HealthDataAccess>? permissions}) async {
    if (permissions != null && permissions.length != types.length)
      throw ArgumentError(
          "The lists of types and permissions must be of same length.");

    final mTypes = List<HealthDataType>.from(types, growable: true);
    final mPermissions = permissions == null
        ? List<int>.filled(types.length, HealthDataAccess.READ.index,
            growable: true)
        : permissions.map((permission) => permission.index).toList();

    /// On Android, if BMI is requested, then also ask for weight and height
    if (_platformType == PlatformType.ANDROID) _handleBMI(mTypes, mPermissions);

    return await _channel.invokeMethod('hasPermissions', {
      "types": mTypes.map((type) => type.name).toList(),
      "permissions": mPermissions,
    });
  }

  /// Revokes permissions of all types.
  /// Uses `disableFit()` on Google Fit.
  ///
  /// Not implemented on iOS as there is no way to programmatically remove access.
  Future<void> revokePermissions() async {
    try {
      if (_platformType == PlatformType.IOS) {
        throw UnsupportedError(
            'Revoke permissions is not supported on iOS. Please revoke permissions manually in the settings.');
      }
      await _channel.invokeMethod('revokePermissions');
      return;
    } catch (e) {
      print(e);
    }
  }

  /// Requests permissions to access data types in Apple Health or Google Fit.
  ///
  /// Returns true if successful, false otherwise
  ///
  /// Parameters:
  ///
  /// * [types] - a list of [HealthDataType] which the permissions are requested for.
  /// * [permissions] - Optional.
  ///   + If unspecified, each [HealthDataType] in [types] is requested for READ [HealthDataAccess].
  ///   + If specified, each [HealthDataAccess] in this list is requested for its corresponding indexed
  ///   entry in [types]. In addition, the length of this list must be equal to that of [types].
  ///
  ///  Caveat:
  ///
  ///   As Apple HealthKit will not disclose if READ access has been granted for a data type due to privacy concern,
  ///   this method will return **true if the window asking for permission was showed to the user without errors**
  ///   if it is called on iOS with a READ or READ_WRITE access.
  Future<bool> requestAuthorization(
    List<HealthDataType> types, {
    List<HealthDataAccess>? permissions,
  }) async {
    if (permissions != null && permissions.length != types.length) {
      throw ArgumentError(
          'The length of [types] must be same as that of [permissions].');
    }

    if (permissions != null) {
      for (int i = 0; i < types.length; i++) {
        final type = types[i];
        final permission = permissions[i];
        if ((type == HealthDataType.ELECTROCARDIOGRAM ||
                type == HealthDataType.HIGH_HEART_RATE_EVENT ||
                type == HealthDataType.LOW_HEART_RATE_EVENT ||
                type == HealthDataType.IRREGULAR_HEART_RATE_EVENT ||
                type == HealthDataType.WALKING_HEART_RATE) &&
            permission != HealthDataAccess.READ) {
          throw ArgumentError(
              'Requesting WRITE permission on ELECTROCARDIOGRAM / HIGH_HEART_RATE_EVENT / LOW_HEART_RATE_EVENT / IRREGULAR_HEART_RATE_EVENT / WALKING_HEART_RATE is not allowed.');
        }
      }
    }

    final mTypes = List<HealthDataType>.from(types, growable: true);
    final mPermissions = permissions == null
        ? List<int>.filled(types.length, HealthDataAccess.READ.index,
            growable: true)
        : permissions.map((permission) => permission.index).toList();

    // on Android, if BMI is requested, then also ask for weight and height
    if (_platformType == PlatformType.ANDROID) _handleBMI(mTypes, mPermissions);

    List<String> keys = mTypes.map((e) => e.name).toList();
    final bool? isAuthorized = await _channel.invokeMethod(
        'requestAuthorization', {'types': keys, "permissions": mPermissions});
    return isAuthorized ?? false;
  }

  /// Obtains health and weight if BMI is requested on Android.
  static void _handleBMI(List<HealthDataType> mTypes, List<int> mPermissions) {
    final index = mTypes.indexOf(HealthDataType.BODY_MASS_INDEX);

    if (index != -1 && _platformType == PlatformType.ANDROID) {
      if (!mTypes.contains(HealthDataType.WEIGHT)) {
        mTypes.add(HealthDataType.WEIGHT);
        mPermissions.add(mPermissions[index]);
      }
      if (!mTypes.contains(HealthDataType.HEIGHT)) {
        mTypes.add(HealthDataType.HEIGHT);
        mPermissions.add(mPermissions[index]);
      }
      mTypes.remove(HealthDataType.BODY_MASS_INDEX);
      mPermissions.removeAt(index);
    }
  }

  /// Calculate the BMI using the last observed height and weight values.
  Future<List<HealthDataPoint>> _computeAndroidBMI(
      DateTime startTime, DateTime endTime) async {
    List<HealthDataPoint> heights =
        await _prepareQuery(startTime, endTime, HealthDataType.HEIGHT);

    if (heights.isEmpty) {
      return [];
    }

    List<HealthDataPoint> weights =
        await _prepareQuery(startTime, endTime, HealthDataType.WEIGHT);

    double h =
        (heights.last.value as NumericHealthValue).numericValue.toDouble();

    const dataType = HealthDataType.BODY_MASS_INDEX;
    final unit = _dataTypeToUnit[dataType]!;

    final bmiHealthPoints = <HealthDataPoint>[];
    for (var i = 0; i < weights.length; i++) {
      final bmiValue =
          (weights[i].value as NumericHealthValue).numericValue.toDouble() /
              (h * h);
      final x = HealthDataPoint(
          NumericHealthValue(bmiValue),
          dataType,
          unit,
          weights[i].dateFrom,
          weights[i].dateTo,
          _platformType,
          _deviceId!,
          '',
          '');

      bmiHealthPoints.add(x);
    }
    return bmiHealthPoints;
  }

  /// Saves health data into Apple Health or Google Fit.
  ///
  /// Returns true if successful, false otherwise.
  ///
  /// Parameters:
  /// * [value] - the health data's value in double
  /// * [type] - the value's HealthDataType
  /// * [startTime] - the start time when this [value] is measured.
  ///   + It must be equal to or earlier than [endTime].
  /// * [endTime] - the end time when this [value] is measured.
  ///   + It must be equal to or later than [startTime].
  ///   + Simply set [endTime] equal to [startTime] if the [value] is measured only at a specific point in time.
  /// * [unit] - <mark>(iOS ONLY)</mark> the unit the health data is measured in.
  ///
  /// Values for Sleep and Headache are ignored and will be automatically assigned the coresponding value.
  Future<bool> writeHealthData(
    double value,
    HealthDataType type,
    DateTime startTime,
    DateTime endTime, {
    HealthDataUnit? unit,
  }) async {
    if (type == HealthDataType.WORKOUT)
      throw ArgumentError(
          "Adding workouts should be done using the writeWorkoutData method.");
    if (startTime.isAfter(endTime))
      throw ArgumentError("startTime must be equal or earlier than endTime");
    if ({
          HealthDataType.HIGH_HEART_RATE_EVENT,
          HealthDataType.LOW_HEART_RATE_EVENT,
          HealthDataType.IRREGULAR_HEART_RATE_EVENT,
          HealthDataType.ELECTROCARDIOGRAM,
        }.contains(type) &&
        _platformType == PlatformType.IOS)
      throw ArgumentError(
          "$type - iOS doesnt support writing this data type in HealthKit");

    // Assign default unit if not specified
    unit ??= _dataTypeToUnit[type]!;

    // Align values to type in cases where the type defines the value.
    // E.g. SLEEP_IN_BED should have value 0
    if (type == HealthDataType.SLEEP_ASLEEP ||
        type == HealthDataType.SLEEP_AWAKE ||
        type == HealthDataType.SLEEP_IN_BED ||
        type == HealthDataType.SLEEP_DEEP ||
        type == HealthDataType.SLEEP_REM ||
        type == HealthDataType.HEADACHE_NOT_PRESENT ||
        type == HealthDataType.HEADACHE_MILD ||
        type == HealthDataType.HEADACHE_MODERATE ||
        type == HealthDataType.HEADACHE_SEVERE ||
        type == HealthDataType.HEADACHE_UNSPECIFIED) {
      value = _alignValue(type).toDouble();
    }

    Map<String, dynamic> args = {
      'value': value,
      'dataTypeKey': type.name,
      'dataUnitKey': unit.name,
      'startTime': startTime.millisecondsSinceEpoch,
      'endTime': endTime.millisecondsSinceEpoch
    };
    bool? success = await _channel.invokeMethod('writeData', args);
    return success ?? false;
  }

  /// Deletes all records of the given type for a given period of time
  ///
  /// Returns true if successful, false otherwise.
  ///
  /// Parameters:
  /// * [type] - the value's HealthDataType
  /// * [startTime] - the start time when this [value] is measured.
  ///   + It must be equal to or earlier than [endTime].
  /// * [endTime] - the end time when this [value] is measured.
  ///   + It must be equal to or later than [startTime].
  Future<bool> delete(
      HealthDataType type, DateTime startTime, DateTime endTime) async {
    if (startTime.isAfter(endTime))
      throw ArgumentError("startTime must be equal or earlier than endTime");

    Map<String, dynamic> args = {
      'dataTypeKey': type.name,
      'startTime': startTime.millisecondsSinceEpoch,
      'endTime': endTime.millisecondsSinceEpoch
    };
    bool? success = await _channel.invokeMethod('delete', args);
    return success ?? false;
  }

  /// Saves blood pressure record into Apple Health or Google Fit.
  ///
  /// Returns true if successful, false otherwise.
  ///
  /// Parameters:
  /// * [systolic] - the systolic part of the blood pressure
  /// * [diastolic] - the diastolic part of the blood pressure
  /// * [startTime] - the start time when this [value] is measured.
  ///   + It must be equal to or earlier than [endTime].
  /// * [endTime] - the end time when this [value] is measured.
  ///   + It must be equal to or later than [startTime].
  ///   + Simply set [endTime] equal to [startTime] if the blood pressure is measured only at a specific point in time.
  Future<bool> writeBloodPressure(
      int systolic, int diastolic, DateTime startTime, DateTime endTime) async {
    if (startTime.isAfter(endTime))
      throw ArgumentError("startTime must be equal or earlier than endTime");

    Map<String, dynamic> args = {
      'systolic': systolic,
      'diastolic': diastolic,
      'startTime': startTime.millisecondsSinceEpoch,
      'endTime': endTime.millisecondsSinceEpoch
    };
    bool? success = await _channel.invokeMethod('writeBloodPressure', args);
    return success ?? false;
  }

<<<<<<< HEAD
  /// Saves meal record into Apple Health or Google Fit.
=======
  /// Saves blood oxygen saturation record into Apple Health or Google Fit/Health Connect.
>>>>>>> 450f91f2
  ///
  /// Returns true if successful, false otherwise.
  ///
  /// Parameters:
<<<<<<< HEAD
  /// * [startTime] - the start time when the meal was consumed.
  ///   + It must be equal to or earlier than [endTime].
  /// * [endTime] - the end time when the meal was consumed.
  ///   + It must be equal to or later than [startTime].
  /// * [caloriesConsumed] - total calories consumed with this meal.
  /// * [carbohydrates] - optional carbohydrates information.
  /// * [protein] - optional protein information.
  /// * [fatTotal] - optional total fat information.
  /// * [name] - optional name information about this meal.
  Future<bool> writeMeal(
    DateTime startTime,
    DateTime endTime,
    double caloriesConsumed,
    double? carbohydrates,
    double? protein,
    double? fatTotal,
    String? name,
  ) async {
    if (startTime.isAfter(endTime))
      throw ArgumentError("startTime must be equal or earlier than endTime");

    Map<String, dynamic> args = {
      'startTime': startTime.millisecondsSinceEpoch,
      'endTime': endTime.millisecondsSinceEpoch,
      'caloriesConsumed' : caloriesConsumed,
      'carbohydrates' : carbohydrates,
      'protein' : protein,
      'fatTotal' : fatTotal,
      'name' : name,
    };
    bool? success = await _channel.invokeMethod('writeMeal', args);
=======
  /// * [saturation] - the saturation of the blood oxygen in percentage
  /// * [flowRate] - optional supplemental oxygen flow rate, only supported on Google Fit (default 0.0)
  /// * [startTime] - the start time when this [value] is measured.
  ///   + It must be equal to or earlier than [endTime].
  /// * [endTime] - the end time when this [value] is measured.
  ///   + It must be equal to or later than [startTime].
  ///   + Simply set [endTime] equal to [startTime] if the blood oxygen saturation is measured only at a specific point in time.
  Future<bool> writeBloodOxygen(
      double saturation, DateTime startTime, DateTime endTime,
      {double flowRate = 0.0}) async {
    if (startTime.isAfter(endTime))
      throw ArgumentError("startTime must be equal or earlier than endTime");
    bool? success;

    if (_platformType == PlatformType.IOS) {
      success = await writeHealthData(
          saturation, HealthDataType.BLOOD_OXYGEN, startTime, endTime);
    } else if (_platformType == PlatformType.ANDROID) {
      Map<String, dynamic> args = {
        'value': saturation,
        'flowRate': flowRate,
        'startTime': startTime.millisecondsSinceEpoch,
        'endTime': endTime.millisecondsSinceEpoch,
        'dataTypeKey': HealthDataType.BLOOD_OXYGEN.name,
      };
      success = await _channel.invokeMethod('writeBloodOxygen', args);
    }
>>>>>>> 450f91f2
    return success ?? false;
  }

  /// Saves audiogram into Apple Health.
  ///
  /// Returns true if successful, false otherwise.
  ///
  /// Parameters:
  /// * [frequencies] - array of frequencies of the test
  /// * [leftEarSensitivities] threshold in decibel for the left ear
  /// * [rightEarSensitivities] threshold in decibel for the left ear
  /// * [startTime] - the start time when the audiogram is measured.
  ///   + It must be equal to or earlier than [endTime].
  /// * [endTime] - the end time when the audiogram is measured.
  ///   + It must be equal to or later than [startTime].
  ///   + Simply set [endTime] equal to [startTime] if the audiogram is measured only at a specific point in time.
  /// * [metadata] - optional map of keys, both HKMetadataKeyExternalUUID and HKMetadataKeyDeviceName are required
  Future<bool> writeAudiogram(
      List<double> frequencies,
      List<double> leftEarSensitivities,
      List<double> rightEarSensitivities,
      DateTime startTime,
      DateTime endTime,
      {Map<String, dynamic>? metadata}) async {
    if (frequencies.isEmpty ||
        leftEarSensitivities.isEmpty ||
        rightEarSensitivities.isEmpty)
      throw ArgumentError(
          "frequencies, leftEarSensitivities and rightEarSensitivities can't be empty");
    if (frequencies.length != leftEarSensitivities.length ||
        rightEarSensitivities.length != leftEarSensitivities.length)
      throw ArgumentError(
          "frequencies, leftEarSensitivities and rightEarSensitivities need to be of the same length");
    if (startTime.isAfter(endTime))
      throw ArgumentError("startTime must be equal or earlier than endTime");
    if (_platformType == PlatformType.ANDROID)
      throw UnsupportedError("writeAudiogram is not supported on Android");
    Map<String, dynamic> args = {
      'frequencies': frequencies,
      'leftEarSensitivities': leftEarSensitivities,
      'rightEarSensitivities': rightEarSensitivities,
      'dataTypeKey': HealthDataType.AUDIOGRAM.name,
      'startTime': startTime.millisecondsSinceEpoch,
      'endTime': endTime.millisecondsSinceEpoch,
      'metadata': metadata,
    };
    bool? success = await _channel.invokeMethod('writeAudiogram', args);
    return success ?? false;
  }

  /// Fetch a list of health data points based on [types].
  Future<List<HealthDataPoint>> getHealthDataFromTypes(
      DateTime startTime, DateTime endTime, List<HealthDataType> types) async {
    List<HealthDataPoint> dataPoints = [];

    for (var type in types) {
      final result = await _prepareQuery(startTime, endTime, type);
      dataPoints.addAll(result);
    }

    const int threshold = 100;
    if (dataPoints.length > threshold) {
      return compute(removeDuplicates, dataPoints);
    }

    return removeDuplicates(dataPoints);
  }

  /// Prepares a query, i.e. checks if the types are available, etc.
  Future<List<HealthDataPoint>> _prepareQuery(
      DateTime startTime, DateTime endTime, HealthDataType dataType) async {
    // Ask for device ID only once
    _deviceId ??= _platformType == PlatformType.ANDROID
        ? (await _deviceInfo.androidInfo).id
        : (await _deviceInfo.iosInfo).identifierForVendor;

    // If not implemented on platform, throw an exception
    if (!isDataTypeAvailable(dataType)) {
      throw HealthException(
          dataType, 'Not available on platform $_platformType');
    }

    // If BodyMassIndex is requested on Android, calculate this manually
    if (dataType == HealthDataType.BODY_MASS_INDEX &&
        _platformType == PlatformType.ANDROID) {
      return _computeAndroidBMI(startTime, endTime);
    }
    return await _dataQuery(startTime, endTime, dataType);
  }

  /// Fetches data points from Android/iOS native code.
  Future<List<HealthDataPoint>> _dataQuery(
      DateTime startTime, DateTime endTime, HealthDataType dataType) async {
    final args = <String, dynamic>{
      'dataTypeKey': dataType.name,
      'dataUnitKey': _dataTypeToUnit[dataType]!.name,
      'startTime': startTime.millisecondsSinceEpoch,
      'endTime': endTime.millisecondsSinceEpoch
    };
    final fetchedDataPoints = await _channel.invokeMethod('getData', args);

    if (fetchedDataPoints != null) {
      final mesg = <String, dynamic>{
        "dataType": dataType,
        "dataPoints": fetchedDataPoints,
        "deviceId": '$_deviceId',
      };
      const thresHold = 100;
      // If the no. of data points are larger than the threshold,
      // call the compute method to spawn an Isolate to do the parsing in a separate thread.
      if (fetchedDataPoints.length > thresHold) {
        return compute(_parse, mesg);
      }
      return _parse(mesg);
    } else {
      return <HealthDataPoint>[];
    }
  }

  /// Parses the fetched data points into a list of [HealthDataPoint].
  static List<HealthDataPoint> _parse(Map<String, dynamic> message) {
    final dataType = message["dataType"];
    final dataPoints = message["dataPoints"];
    final device = message["deviceId"];
    final unit = _dataTypeToUnit[dataType]!;
    final list = dataPoints.map<HealthDataPoint>((e) {
      // Handling different [HealthValue] types
      HealthValue value;
      if (dataType == HealthDataType.AUDIOGRAM) {
        value = AudiogramHealthValue.fromJson(e);
      } else if (dataType == HealthDataType.WORKOUT) {
        value = WorkoutHealthValue.fromJson(e);
      } else if (dataType == HealthDataType.ELECTROCARDIOGRAM) {
        value = ElectrocardiogramHealthValue.fromJson(e);
      } else {
        value = NumericHealthValue(e['value']);
      }
      final DateTime from = DateTime.fromMillisecondsSinceEpoch(e['date_from']);
      final DateTime to = DateTime.fromMillisecondsSinceEpoch(e['date_to']);
      final String sourceId = e["source_id"];
      final String sourceName = e["source_name"];
      return HealthDataPoint(
        value,
        dataType,
        unit,
        from,
        to,
        _platformType,
        device,
        sourceId,
        sourceName,
      );
    }).toList();

    return list;
  }

  /// Given an array of [HealthDataPoint]s, this method will return the array
  /// without any duplicates.
  static List<HealthDataPoint> removeDuplicates(List<HealthDataPoint> points) {
    return LinkedHashSet.of(points).toList();
  }

  /// Get the total numbner of steps within a specific time period.
  /// Returns null if not successful.
  ///
  /// Is a fix according to https://stackoverflow.com/questions/29414386/step-count-retrieved-through-google-fit-api-does-not-match-step-count-displayed/29415091#29415091
  Future<int?> getTotalStepsInInterval(
    DateTime startTime,
    DateTime endTime,
  ) async {
    final args = <String, dynamic>{
      'startTime': startTime.millisecondsSinceEpoch,
      'endTime': endTime.millisecondsSinceEpoch
    };
    final stepsCount = await _channel.invokeMethod<int?>(
      'getTotalStepsInInterval',
      args,
    );
    return stepsCount;
  }

  /// Assigns numbers to specific [HealthDataType]s.
  int _alignValue(HealthDataType type) {
    switch (type) {
      case HealthDataType.SLEEP_IN_BED:
        return 0;
      case HealthDataType.SLEEP_AWAKE:
        return 2;
      case HealthDataType.SLEEP_ASLEEP:
        return 3;
      case HealthDataType.SLEEP_DEEP:
        return 4;
      case HealthDataType.SLEEP_REM:
        return 5;
      case HealthDataType.HEADACHE_UNSPECIFIED:
        return 0;
      case HealthDataType.HEADACHE_NOT_PRESENT:
        return 1;
      case HealthDataType.HEADACHE_MILD:
        return 2;
      case HealthDataType.HEADACHE_MODERATE:
        return 3;
      case HealthDataType.HEADACHE_SEVERE:
        return 4;
      default:
        throw HealthException(type,
            "HealthDataType was not aligned correctly - please report bug at https://github.com/cph-cachet/flutter-plugins/issues");
    }
  }

  /// Write workout data to Apple Health
  ///
  /// Returns true if successfully added workout data.
  ///
  /// Parameters:
  /// - [activityType] The type of activity performed
  /// - [start] The start time of the workout
  /// - [end] The end time of the workout
  /// - [totalEnergyBurned] The total energy burned during the workout
  /// - [totalEnergyBurnedUnit] The UNIT used to measure [totalEnergyBurned] *ONLY FOR IOS* Default value is KILOCALORIE.
  /// - [totalDistance] The total distance traveled during the workout
  /// - [totalDistanceUnit] The UNIT used to measure [totalDistance] *ONLY FOR IOS* Default value is METER.
  Future<bool> writeWorkoutData(
    HealthWorkoutActivityType activityType,
    DateTime start,
    DateTime end, {
    int? totalEnergyBurned,
    HealthDataUnit totalEnergyBurnedUnit = HealthDataUnit.KILOCALORIE,
    int? totalDistance,
    HealthDataUnit totalDistanceUnit = HealthDataUnit.METER,
  }) async {
    // Check that value is on the current Platform
    if (_platformType == PlatformType.IOS && !_isOnIOS(activityType)) {
      throw HealthException(activityType,
          "Workout activity type $activityType is not supported on iOS");
    } else if (_platformType == PlatformType.ANDROID &&
        !_isOnAndroid(activityType)) {
      throw HealthException(activityType,
          "Workout activity type $activityType is not supported on Android");
    }
    final args = <String, dynamic>{
      'activityType': activityType.name,
      'startTime': start.millisecondsSinceEpoch,
      'endTime': end.millisecondsSinceEpoch,
      'totalEnergyBurned': totalEnergyBurned,
      'totalEnergyBurnedUnit': totalEnergyBurnedUnit.name,
      'totalDistance': totalDistance,
      'totalDistanceUnit': totalDistanceUnit.name,
    };
    final success = await _channel.invokeMethod('writeWorkoutData', args);
    return success ?? false;
  }

  /// Check if the given [HealthWorkoutActivityType] is supported on the iOS platform
  bool _isOnIOS(HealthWorkoutActivityType type) {
    // Returns true if the type is part of the iOS set
    return {
      HealthWorkoutActivityType.ARCHERY,
      HealthWorkoutActivityType.BADMINTON,
      HealthWorkoutActivityType.BASEBALL,
      HealthWorkoutActivityType.BASKETBALL,
      HealthWorkoutActivityType.BIKING,
      HealthWorkoutActivityType.BOXING,
      HealthWorkoutActivityType.CRICKET,
      HealthWorkoutActivityType.CURLING,
      HealthWorkoutActivityType.ELLIPTICAL,
      HealthWorkoutActivityType.FENCING,
      HealthWorkoutActivityType.AMERICAN_FOOTBALL,
      HealthWorkoutActivityType.AUSTRALIAN_FOOTBALL,
      HealthWorkoutActivityType.SOCCER,
      HealthWorkoutActivityType.GOLF,
      HealthWorkoutActivityType.GYMNASTICS,
      HealthWorkoutActivityType.HANDBALL,
      HealthWorkoutActivityType.HIGH_INTENSITY_INTERVAL_TRAINING,
      HealthWorkoutActivityType.HIKING,
      HealthWorkoutActivityType.HOCKEY,
      HealthWorkoutActivityType.SKATING,
      HealthWorkoutActivityType.JUMP_ROPE,
      HealthWorkoutActivityType.KICKBOXING,
      HealthWorkoutActivityType.MARTIAL_ARTS,
      HealthWorkoutActivityType.PILATES,
      HealthWorkoutActivityType.RACQUETBALL,
      HealthWorkoutActivityType.ROWING,
      HealthWorkoutActivityType.RUGBY,
      HealthWorkoutActivityType.RUNNING,
      HealthWorkoutActivityType.SAILING,
      HealthWorkoutActivityType.CROSS_COUNTRY_SKIING,
      HealthWorkoutActivityType.DOWNHILL_SKIING,
      HealthWorkoutActivityType.SNOWBOARDING,
      HealthWorkoutActivityType.SOFTBALL,
      HealthWorkoutActivityType.SQUASH,
      HealthWorkoutActivityType.STAIR_CLIMBING,
      HealthWorkoutActivityType.SWIMMING,
      HealthWorkoutActivityType.TABLE_TENNIS,
      HealthWorkoutActivityType.TENNIS,
      HealthWorkoutActivityType.VOLLEYBALL,
      HealthWorkoutActivityType.WALKING,
      HealthWorkoutActivityType.WATER_POLO,
      HealthWorkoutActivityType.YOGA,
      HealthWorkoutActivityType.BOWLING,
      HealthWorkoutActivityType.CROSS_TRAINING,
      HealthWorkoutActivityType.TRACK_AND_FIELD,
      HealthWorkoutActivityType.DISC_SPORTS,
      HealthWorkoutActivityType.LACROSSE,
      HealthWorkoutActivityType.PREPARATION_AND_RECOVERY,
      HealthWorkoutActivityType.FLEXIBILITY,
      HealthWorkoutActivityType.COOLDOWN,
      HealthWorkoutActivityType.WHEELCHAIR_WALK_PACE,
      HealthWorkoutActivityType.WHEELCHAIR_RUN_PACE,
      HealthWorkoutActivityType.HAND_CYCLING,
      HealthWorkoutActivityType.CORE_TRAINING,
      HealthWorkoutActivityType.FUNCTIONAL_STRENGTH_TRAINING,
      HealthWorkoutActivityType.TRADITIONAL_STRENGTH_TRAINING,
      HealthWorkoutActivityType.MIXED_CARDIO,
      HealthWorkoutActivityType.STAIRS,
      HealthWorkoutActivityType.STEP_TRAINING,
      HealthWorkoutActivityType.FITNESS_GAMING,
      HealthWorkoutActivityType.BARRE,
      HealthWorkoutActivityType.CARDIO_DANCE,
      HealthWorkoutActivityType.SOCIAL_DANCE,
      HealthWorkoutActivityType.MIND_AND_BODY,
      HealthWorkoutActivityType.PICKLEBALL,
      HealthWorkoutActivityType.CLIMBING,
      HealthWorkoutActivityType.EQUESTRIAN_SPORTS,
      HealthWorkoutActivityType.FISHING,
      HealthWorkoutActivityType.HUNTING,
      HealthWorkoutActivityType.PLAY,
      HealthWorkoutActivityType.SNOW_SPORTS,
      HealthWorkoutActivityType.PADDLE_SPORTS,
      HealthWorkoutActivityType.SURFING_SPORTS,
      HealthWorkoutActivityType.WATER_FITNESS,
      HealthWorkoutActivityType.WATER_SPORTS,
      HealthWorkoutActivityType.TAI_CHI,
      HealthWorkoutActivityType.WRESTLING,
      HealthWorkoutActivityType.OTHER,
    }.contains(type);
  }

  /// Check if the given [HealthWorkoutActivityType] is supported on the Android platform
  bool _isOnAndroid(HealthWorkoutActivityType type) {
    // Returns true if the type is part of the Android set
    return {
      HealthWorkoutActivityType.ARCHERY,
      HealthWorkoutActivityType.BADMINTON,
      HealthWorkoutActivityType.BASEBALL,
      HealthWorkoutActivityType.BASKETBALL,
      HealthWorkoutActivityType.BIKING,
      HealthWorkoutActivityType.BOXING,
      HealthWorkoutActivityType.CRICKET,
      HealthWorkoutActivityType.CURLING,
      HealthWorkoutActivityType.ELLIPTICAL,
      HealthWorkoutActivityType.FENCING,
      HealthWorkoutActivityType.AMERICAN_FOOTBALL,
      HealthWorkoutActivityType.AUSTRALIAN_FOOTBALL,
      HealthWorkoutActivityType.SOCCER,
      HealthWorkoutActivityType.GOLF,
      HealthWorkoutActivityType.GYMNASTICS,
      HealthWorkoutActivityType.HANDBALL,
      HealthWorkoutActivityType.HIGH_INTENSITY_INTERVAL_TRAINING,
      HealthWorkoutActivityType.HIKING,
      HealthWorkoutActivityType.HOCKEY,
      HealthWorkoutActivityType.SKATING,
      HealthWorkoutActivityType.JUMP_ROPE,
      HealthWorkoutActivityType.KICKBOXING,
      HealthWorkoutActivityType.MARTIAL_ARTS,
      HealthWorkoutActivityType.PILATES,
      HealthWorkoutActivityType.RACQUETBALL,
      HealthWorkoutActivityType.ROWING,
      HealthWorkoutActivityType.RUGBY,
      HealthWorkoutActivityType.RUNNING,
      HealthWorkoutActivityType.SAILING,
      HealthWorkoutActivityType.CROSS_COUNTRY_SKIING,
      HealthWorkoutActivityType.DOWNHILL_SKIING,
      HealthWorkoutActivityType.SNOWBOARDING,
      HealthWorkoutActivityType.SOFTBALL,
      HealthWorkoutActivityType.SQUASH,
      HealthWorkoutActivityType.STAIR_CLIMBING,
      HealthWorkoutActivityType.SWIMMING,
      HealthWorkoutActivityType.TABLE_TENNIS,
      HealthWorkoutActivityType.TENNIS,
      HealthWorkoutActivityType.VOLLEYBALL,
      HealthWorkoutActivityType.WALKING,
      HealthWorkoutActivityType.WATER_POLO,
      HealthWorkoutActivityType.YOGA,
      HealthWorkoutActivityType.AEROBICS,
      HealthWorkoutActivityType.BIATHLON,
      HealthWorkoutActivityType.CALISTHENICS,
      HealthWorkoutActivityType.CIRCUIT_TRAINING,
      HealthWorkoutActivityType.CROSS_FIT,
      HealthWorkoutActivityType.DANCING,
      HealthWorkoutActivityType.DIVING,
      HealthWorkoutActivityType.ELEVATOR,
      HealthWorkoutActivityType.ERGOMETER,
      HealthWorkoutActivityType.ESCALATOR,
      HealthWorkoutActivityType.FRISBEE_DISC,
      HealthWorkoutActivityType.GARDENING,
      HealthWorkoutActivityType.GUIDED_BREATHING,
      HealthWorkoutActivityType.HORSEBACK_RIDING,
      HealthWorkoutActivityType.HOUSEWORK,
      HealthWorkoutActivityType.INTERVAL_TRAINING,
      HealthWorkoutActivityType.IN_VEHICLE,
      HealthWorkoutActivityType.KAYAKING,
      HealthWorkoutActivityType.KETTLEBELL_TRAINING,
      HealthWorkoutActivityType.KICK_SCOOTER,
      HealthWorkoutActivityType.KITE_SURFING,
      HealthWorkoutActivityType.MEDITATION,
      HealthWorkoutActivityType.MIXED_MARTIAL_ARTS,
      HealthWorkoutActivityType.P90X,
      HealthWorkoutActivityType.PARAGLIDING,
      HealthWorkoutActivityType.POLO,
      HealthWorkoutActivityType.ROCK_CLIMBING,
      HealthWorkoutActivityType.RUNNING_JOGGING,
      HealthWorkoutActivityType.RUNNING_SAND,
      HealthWorkoutActivityType.RUNNING_TREADMILL,
      HealthWorkoutActivityType.SCUBA_DIVING,
      HealthWorkoutActivityType.SKATING_CROSS,
      HealthWorkoutActivityType.SKATING_INDOOR,
      HealthWorkoutActivityType.SKATING_INLINE,
      HealthWorkoutActivityType.SKIING_BACK_COUNTRY,
      HealthWorkoutActivityType.SKIING_KITE,
      HealthWorkoutActivityType.SKIING_ROLLER,
      HealthWorkoutActivityType.SLEDDING,
      HealthWorkoutActivityType.STAIR_CLIMBING_MACHINE,
      HealthWorkoutActivityType.STANDUP_PADDLEBOARDING,
      HealthWorkoutActivityType.STILL,
      HealthWorkoutActivityType.STRENGTH_TRAINING,
      HealthWorkoutActivityType.SURFING,
      HealthWorkoutActivityType.SWIMMING_OPEN_WATER,
      HealthWorkoutActivityType.SWIMMING_POOL,
      HealthWorkoutActivityType.TEAM_SPORTS,
      HealthWorkoutActivityType.TILTING,
      HealthWorkoutActivityType.VOLLEYBALL_BEACH,
      HealthWorkoutActivityType.VOLLEYBALL_INDOOR,
      HealthWorkoutActivityType.WAKEBOARDING,
      HealthWorkoutActivityType.WALKING_FITNESS,
      HealthWorkoutActivityType.WALKING_NORDIC,
      HealthWorkoutActivityType.WALKING_STROLLER,
      HealthWorkoutActivityType.WALKING_TREADMILL,
      HealthWorkoutActivityType.WEIGHTLIFTING,
      HealthWorkoutActivityType.WHEELCHAIR,
      HealthWorkoutActivityType.WINDSURFING,
      HealthWorkoutActivityType.ZUMBA,
      HealthWorkoutActivityType.OTHER,
    }.contains(type);
  }
}<|MERGE_RESOLUTION|>--- conflicted
+++ resolved
@@ -327,16 +327,46 @@
     return success ?? false;
   }
 
-<<<<<<< HEAD
+  /// Saves blood oxygen saturation record into Apple Health or Google Fit/Health Connect.
+  ///
+  /// Returns true if successful, false otherwise.
+  ///
+  /// Parameters:
+  /// * [saturation] - the saturation of the blood oxygen in percentage
+  /// * [flowRate] - optional supplemental oxygen flow rate, only supported on Google Fit (default 0.0)
+  /// * [startTime] - the start time when this [value] is measured.
+  ///   + It must be equal to or earlier than [endTime].
+  /// * [endTime] - the end time when this [value] is measured.
+  ///   + It must be equal to or later than [startTime].
+  ///   + Simply set [endTime] equal to [startTime] if the blood oxygen saturation is measured only at a specific point in time.
+  Future<bool> writeBloodOxygen(
+      double saturation, DateTime startTime, DateTime endTime,
+      {double flowRate = 0.0}) async {
+    if (startTime.isAfter(endTime))
+      throw ArgumentError("startTime must be equal or earlier than endTime");
+    bool? success;
+
+    if (_platformType == PlatformType.IOS) {
+      success = await writeHealthData(
+          saturation, HealthDataType.BLOOD_OXYGEN, startTime, endTime);
+    } else if (_platformType == PlatformType.ANDROID) {
+      Map<String, dynamic> args = {
+        'value': saturation,
+        'flowRate': flowRate,
+        'startTime': startTime.millisecondsSinceEpoch,
+        'endTime': endTime.millisecondsSinceEpoch,
+        'dataTypeKey': HealthDataType.BLOOD_OXYGEN.name,
+      };
+      success = await _channel.invokeMethod('writeBloodOxygen', args);
+    }
+    return success ?? false;
+  }
+
   /// Saves meal record into Apple Health or Google Fit.
-=======
-  /// Saves blood oxygen saturation record into Apple Health or Google Fit/Health Connect.
->>>>>>> 450f91f2
   ///
   /// Returns true if successful, false otherwise.
   ///
   /// Parameters:
-<<<<<<< HEAD
   /// * [startTime] - the start time when the meal was consumed.
   ///   + It must be equal to or earlier than [endTime].
   /// * [endTime] - the end time when the meal was consumed.
@@ -368,35 +398,6 @@
       'name' : name,
     };
     bool? success = await _channel.invokeMethod('writeMeal', args);
-=======
-  /// * [saturation] - the saturation of the blood oxygen in percentage
-  /// * [flowRate] - optional supplemental oxygen flow rate, only supported on Google Fit (default 0.0)
-  /// * [startTime] - the start time when this [value] is measured.
-  ///   + It must be equal to or earlier than [endTime].
-  /// * [endTime] - the end time when this [value] is measured.
-  ///   + It must be equal to or later than [startTime].
-  ///   + Simply set [endTime] equal to [startTime] if the blood oxygen saturation is measured only at a specific point in time.
-  Future<bool> writeBloodOxygen(
-      double saturation, DateTime startTime, DateTime endTime,
-      {double flowRate = 0.0}) async {
-    if (startTime.isAfter(endTime))
-      throw ArgumentError("startTime must be equal or earlier than endTime");
-    bool? success;
-
-    if (_platformType == PlatformType.IOS) {
-      success = await writeHealthData(
-          saturation, HealthDataType.BLOOD_OXYGEN, startTime, endTime);
-    } else if (_platformType == PlatformType.ANDROID) {
-      Map<String, dynamic> args = {
-        'value': saturation,
-        'flowRate': flowRate,
-        'startTime': startTime.millisecondsSinceEpoch,
-        'endTime': endTime.millisecondsSinceEpoch,
-        'dataTypeKey': HealthDataType.BLOOD_OXYGEN.name,
-      };
-      success = await _channel.invokeMethod('writeBloodOxygen', args);
-    }
->>>>>>> 450f91f2
     return success ?? false;
   }
 
